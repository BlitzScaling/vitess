--- conflicted
+++ resolved
@@ -366,35 +366,15 @@
     In the future, we plan to have vtctld directly link through this proxy from
     the **[status]** link.<br><br>
 
-<<<<<<< HEAD
-    As a workaround, you can proxy over an SSH connection to a
-    Kubernetes minion, or you can launch a proxy as a Kubernetes
-    service. In the future, we plan to provide proxying via the
-    Kubernetes API server without a need for additional setup.<br><br>
-
-    **_Direct connection to mysqld_**
-
-    Since the mysqld within the vttablet pod is only meant to be
-    accessed via vttablet, our default bootstrap settings allow
-    connections only from localhost.<br><br>
-=======
     **_Direct connection to mysqld_**
 
     Since the <code>mysqld</code> within the <code>vttablet</code> pod is only
     meant to be accessed via vttablet, our default bootstrap settings only allow
     connections from localhost.<br><br>
->>>>>>> f3f221cc
 
     If you want to check or manipulate the underlying mysqld,
     you can SSH to the Kubernetes node on which the pod is running.
     Then use [docker exec](https://docs.docker.com/reference/commandline/cli/#exec)
-<<<<<<< HEAD
-    to launch a bash shell inside the mysql container, and connect with:
-
-    ``` sh
-# For example, while inside the mysql container for pod vttablet-100:
-$ TERM=ansi mysql -u vt_dba -S /vt/vtdataroot/vt_0000000100/mysql.sock
-=======
     to launch a bash shell inside the mysql container, and connect with the
     <code>mysql</code> command-line client:
 
@@ -415,7 +395,6 @@
 # Now you're in a shell inside the mysql container.
 # We need to tell the mysql client the username and socket file to use.
 vttablet-100:/# TERM=ansi mysql -u vt_dba -S /vt/vtdataroot/vt_0000000100/mysql.sock
->>>>>>> f3f221cc
 ```
 
 1.  **Elect a master vttablet**
@@ -467,10 +446,7 @@
     the table defined in the <code>create_test_table.sql</code> file:
 
     ``` sh
-<<<<<<< HEAD
-=======
 # Make sure to run this from the examples/kubernetes dir, so it finds the file.
->>>>>>> f3f221cc
 vitess/examples/kubernetes$ kvtctl ApplySchema -sql "$(cat create_test_table.sql)" test_keyspace
 ```
 
