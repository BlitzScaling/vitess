#!/bin/bash

# This is an example script that starts a vtgate replicationcontroller.

set -e

script_root=`dirname "${BASH_SOURCE}"`
source $script_root/env.sh

VTGATE_REPLICAS=${VTGATE_REPLICAS:-3}
VTDATAROOT_VOLUME=${VTDATAROOT_VOLUME:-''}
VTGATE_TEMPLATE=${VTGATE_TEMPLATE:-'vtgate-controller-template.yaml'}

vtdataroot_volume='emptyDir: {}'
if [ -n "$VTDATAROOT_VOLUME" ]; then
  vtdataroot_volume="hostDir: {path: ${VTDATAROOT_VOLUME}}"
fi

replicas=$VTGATE_REPLICAS

echo "Creating vtgate service..."
$KUBECTL create -f vtgate-service.yaml

sed_script=""
for var in replicas vtdataroot_volume; do
  sed_script+="s,{{$var}},${!var},g;"
done

<<<<<<< HEAD
echo "Creating vtgate replicationController..."
cat $VTGATE_TEMPLATE | sed -e "$sed_script" | $KUBECTL create -f -
=======
echo "Creating vtgate replicationcontroller..."
cat vtgate-controller-template.yaml | sed -e "$sed_script" | $KUBECTL create -f -
>>>>>>> 5927b258
<|MERGE_RESOLUTION|>--- conflicted
+++ resolved
@@ -26,10 +26,5 @@
   sed_script+="s,{{$var}},${!var},g;"
 done
 
-<<<<<<< HEAD
-echo "Creating vtgate replicationController..."
-cat $VTGATE_TEMPLATE | sed -e "$sed_script" | $KUBECTL create -f -
-=======
 echo "Creating vtgate replicationcontroller..."
-cat vtgate-controller-template.yaml | sed -e "$sed_script" | $KUBECTL create -f -
->>>>>>> 5927b258
+cat $VTGATE_TEMPLATE | sed -e "$sed_script" | $KUBECTL create -f -