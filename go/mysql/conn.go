--- conflicted
+++ resolved
@@ -1036,7 +1036,7 @@
 		if err == nil || err == io.EOF {
 			err = NewSQLErrorFromError(errors.New("unexpected: query ended without no results and no error"))
 		}
-		if c.writeErrorPacketFromErrorAndLog(err) {
+		if !c.writeErrorPacketFromErrorAndLog(err) {
 			return false
 		}
 	} else {
@@ -1068,12 +1068,8 @@
 
 	var queries []string
 	if c.Capabilities&CapabilityClientMultiStatements != 0 {
-<<<<<<< HEAD
-		queries, err := splitStatementFunction(query)
-=======
 		var err error
-		queries, err = sqlparser.SplitStatementToPieces(query)
->>>>>>> 43499f51
+		queries, err = splitStatementFunction(query)
 		if err != nil {
 			log.Errorf("Conn %v: Error splitting query: %v", c, err)
 			return c.writeErrorPacketFromErrorAndLog(err)
@@ -1096,7 +1092,7 @@
 	statement, err := sqlparser.ParseStrictDDL(query)
 	if err != nil {
 		log.Errorf("Conn %v: Error parsing prepared statement: %v", c, err)
-		if c.writeErrorPacketFromErrorAndLog(err) {
+		if !c.writeErrorPacketFromErrorAndLog(err) {
 			return false
 		}
 	}
