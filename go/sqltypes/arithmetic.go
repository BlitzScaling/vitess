/*
Copyright 2017 Google Inc.

Licensed under the Apache License, Version 2.0 (the "License");
you may not use this file except in compliance with the License.
You may obtain a copy of the License at

    http://www.apache.org/licenses/LICENSE-2.0

Unless required by applicable law or agreed to in writing, software
distributed under the License is distributed on an "AS IS" BASIS,
WITHOUT WARRANTIES OR CONDITIONS OF ANY KIND, either express or implied.
See the License for the specific language governing permissions and
limitations under the License.
*/

package sqltypes

import (
	"bytes"
	"fmt"

	"strconv"

	querypb "vitess.io/vitess/go/vt/proto/query"
	vtrpcpb "vitess.io/vitess/go/vt/proto/vtrpc"
	"vitess.io/vitess/go/vt/vterrors"
)

// numeric represents a numeric value extracted from
// a Value, used for arithmetic operations.
type numeric struct {
	typ  querypb.Type
	ival int64
	uval uint64
	fval float64
}

var zeroBytes = []byte("0")

// Add adds two values together
// if v1 or v2 is null, then it returns null
func Add(v1, v2 Value) (Value, error) {
	if v1.IsNull() || v2.IsNull() {
		return NULL, nil
	}

	lv1, err := newNumeric(v1)
	if err != nil {
		return NULL, err
	}

	lv2, err := newNumeric(v2)
	if err != nil {
		return NULL, err
	}

	lresult, err := addNumericWithError(lv1, lv2)
	if err != nil {
		return NULL, err
	}

	return castFromNumeric(lresult, lresult.typ), nil
}

// Subtract takes two values and subtracts them
func Subtract(v1, v2 Value) (Value, error) {
	if v1.IsNull() || v2.IsNull() {
		return NULL, nil
	}

	lv1, err := newNumeric(v1)
	if err != nil {
		return NULL, err
	}

	lv2, err := newNumeric(v2)
	if err != nil {
		return NULL, err
	}

	lresult, err := subtractNumericWithError(lv1, lv2)
	if err != nil {
		return NULL, err
	}

	return castFromNumeric(lresult, lresult.typ), nil
}

<<<<<<< HEAD
// Multiply takes two values and multiplies it together
func Multiply(v1, v2 Value) (Value, error) {
	if v1.IsNull() || v2.IsNull() {
		return NULL, nil
	}

	lv1, err := newNumeric(v1)
	if err != nil {
		return NULL, err
	}
	lv2, err := newNumeric(v2)
	if err != nil {
		return NULL, err
	}
	lresult, err := multiplyNumericWithError(lv1, lv2)
	if err != nil {
		return NULL, err
	}

	return castFromNumeric(lresult, lresult.typ), nil
}

=======
>>>>>>> 0b9bcb89
// NullsafeAdd adds two Values in a null-safe manner. A null value
// is treated as 0. If both values are null, then a null is returned.
// If both values are not null, a numeric value is built
// from each input: Signed->int64, Unsigned->uint64, Float->float64.
// Otherwise the 'best type fit' is chosen for the number: int64 or float64.
// Addition is performed by upgrading types as needed, or in case
// of overflow: int64->uint64, int64->float64, uint64->float64.
// Unsigned ints can only be added to positive ints. After the
// addition, if one of the input types was Decimal, then
// a Decimal is built. Otherwise, the final type of the
// result is preserved.
func NullsafeAdd(v1, v2 Value, resultType querypb.Type) Value {
	if v1.IsNull() {
		v1 = MakeTrusted(resultType, zeroBytes)
	}
	if v2.IsNull() {
		v2 = MakeTrusted(resultType, zeroBytes)
	}

	lv1, err := newNumeric(v1)
	if err != nil {
		return NULL
	}
	lv2, err := newNumeric(v2)
	if err != nil {
		return NULL
	}
	lresult := addNumeric(lv1, lv2)

	return castFromNumeric(lresult, resultType)
}

// NullsafeCompare returns 0 if v1==v2, -1 if v1<v2, and 1 if v1>v2.
// NULL is the lowest value. If any value is
// numeric, then a numeric comparison is performed after
// necessary conversions. If none are numeric, then it's
// a simple binary comparison. Uncomparable values return an error.
func NullsafeCompare(v1, v2 Value) (int, error) {
	// Based on the categorization defined for the types,
	// we're going to allow comparison of the following:
	// Null, isNumber, IsBinary. This will exclude IsQuoted
	// types that are not Binary, and Expression.
	if v1.IsNull() {
		if v2.IsNull() {
			return 0, nil
		}
		return -1, nil
	}
	if v2.IsNull() {
		return 1, nil
	}
	if isNumber(v1.Type()) || isNumber(v2.Type()) {
		lv1, err := newNumeric(v1)
		if err != nil {
			return 0, err
		}
		lv2, err := newNumeric(v2)
		if err != nil {
			return 0, err
		}
		return compareNumeric(lv1, lv2), nil
	}
	if isByteComparable(v1) && isByteComparable(v2) {
		return bytes.Compare(v1.ToBytes(), v2.ToBytes()), nil
	}
	return 0, fmt.Errorf("types are not comparable: %v vs %v", v1.Type(), v2.Type())
}

// isByteComparable returns true if the type is binary or date/time.
func isByteComparable(v Value) bool {
	if v.IsBinary() {
		return true
	}
	switch v.Type() {
	case Timestamp, Date, Time, Datetime:
		return true
	}
	return false
}

// Min returns the minimum of v1 and v2. If one of the
// values is NULL, it returns the other value. If both
// are NULL, it returns NULL.
func Min(v1, v2 Value) (Value, error) {
	return minmax(v1, v2, true)
}

// Max returns the maximum of v1 and v2. If one of the
// values is NULL, it returns the other value. If both
// are NULL, it returns NULL.
func Max(v1, v2 Value) (Value, error) {
	return minmax(v1, v2, false)
}

func minmax(v1, v2 Value, min bool) (Value, error) {
	if v1.IsNull() {
		return v2, nil
	}
	if v2.IsNull() {
		return v1, nil
	}

	n, err := NullsafeCompare(v1, v2)
	if err != nil {
		return NULL, err
	}

	// XNOR construct. See tests.
	v1isSmaller := n < 0
	if min == v1isSmaller {
		return v1, nil
	}
	return v2, nil
}

// Cast converts a Value to the target type.
func Cast(v Value, typ querypb.Type) (Value, error) {
	if v.Type() == typ || v.IsNull() {
		return v, nil
	}
	if IsSigned(typ) && v.IsSigned() {
		return MakeTrusted(typ, v.ToBytes()), nil
	}
	if IsUnsigned(typ) && v.IsUnsigned() {
		return MakeTrusted(typ, v.ToBytes()), nil
	}
	if (IsFloat(typ) || typ == Decimal) && (v.IsIntegral() || v.IsFloat() || v.Type() == Decimal) {
		return MakeTrusted(typ, v.ToBytes()), nil
	}
	if IsQuoted(typ) && (v.IsIntegral() || v.IsFloat() || v.Type() == Decimal || v.IsQuoted()) {
		return MakeTrusted(typ, v.ToBytes()), nil
	}

	// Explicitly disallow Expression.
	if v.Type() == Expression {
		return NULL, vterrors.Errorf(vtrpcpb.Code_INVALID_ARGUMENT, "%v cannot be cast to %v", v, typ)
	}

	// If the above fast-paths were not possible,
	// go through full validation.
	return NewValue(typ, v.ToBytes())
}

// ToUint64 converts Value to uint64.
func ToUint64(v Value) (uint64, error) {
	num, err := newIntegralNumeric(v)
	if err != nil {
		return 0, err
	}
	switch num.typ {
	case Int64:
		if num.ival < 0 {
			return 0, vterrors.Errorf(vtrpcpb.Code_INVALID_ARGUMENT, "negative number cannot be converted to unsigned: %d", num.ival)
		}
		return uint64(num.ival), nil
	case Uint64:
		return num.uval, nil
	}
	panic("unreachable")
}

// ToInt64 converts Value to int64.
func ToInt64(v Value) (int64, error) {
	num, err := newIntegralNumeric(v)
	if err != nil {
		return 0, err
	}
	switch num.typ {
	case Int64:
		return num.ival, nil
	case Uint64:
		ival := int64(num.uval)
		if ival < 0 {
			return 0, vterrors.Errorf(vtrpcpb.Code_INVALID_ARGUMENT, "unsigned number overflows int64 value: %d", num.uval)
		}
		return ival, nil
	}
	panic("unreachable")
}

// ToFloat64 converts Value to float64.
func ToFloat64(v Value) (float64, error) {
	num, err := newNumeric(v)
	if err != nil {
		return 0, err
	}
	switch num.typ {
	case Int64:
		return float64(num.ival), nil
	case Uint64:
		return float64(num.uval), nil
	case Float64:
		return num.fval, nil
	}
	panic("unreachable")
}

// ToNative converts Value to a native go type.
// Decimal is returned as []byte.
func ToNative(v Value) (interface{}, error) {
	var out interface{}
	var err error
	switch {
	case v.Type() == Null:
		// no-op
	case v.IsSigned():
		return ToInt64(v)
	case v.IsUnsigned():
		return ToUint64(v)
	case v.IsFloat():
		return ToFloat64(v)
	case v.IsQuoted() || v.Type() == Bit || v.Type() == Decimal:
		out = v.val
	case v.Type() == Expression:
		err = vterrors.Errorf(vtrpcpb.Code_INVALID_ARGUMENT, "%v cannot be converted to a go type", v)
	}
	return out, err
}

// newNumeric parses a value and produces an Int64, Uint64 or Float64.
func newNumeric(v Value) (numeric, error) {
	str := v.ToString()
	switch {
	case v.IsSigned():
		ival, err := strconv.ParseInt(str, 10, 64)
		if err != nil {
			return numeric{}, vterrors.Errorf(vtrpcpb.Code_INVALID_ARGUMENT, "%v", err)
		}
		return numeric{ival: ival, typ: Int64}, nil
	case v.IsUnsigned():
		uval, err := strconv.ParseUint(str, 10, 64)
		if err != nil {
			return numeric{}, vterrors.Errorf(vtrpcpb.Code_INVALID_ARGUMENT, "%v", err)
		}
		return numeric{uval: uval, typ: Uint64}, nil
	case v.IsFloat():
		fval, err := strconv.ParseFloat(str, 64)
		if err != nil {
			return numeric{}, vterrors.Errorf(vtrpcpb.Code_INVALID_ARGUMENT, "%v", err)
		}
		return numeric{fval: fval, typ: Float64}, nil
	}

	// For other types, do best effort.
	if ival, err := strconv.ParseInt(str, 10, 64); err == nil {
		return numeric{ival: ival, typ: Int64}, nil
	}
	if fval, err := strconv.ParseFloat(str, 64); err == nil {
		return numeric{fval: fval, typ: Float64}, nil
	}
	return numeric{ival: 0, typ: Int64}, nil
}

// newIntegralNumeric parses a value and produces an Int64 or Uint64.
func newIntegralNumeric(v Value) (numeric, error) {
	str := v.ToString()
	switch {
	case v.IsSigned():
		ival, err := strconv.ParseInt(str, 10, 64)
		if err != nil {
			return numeric{}, vterrors.Errorf(vtrpcpb.Code_INVALID_ARGUMENT, "%v", err)
		}
		return numeric{ival: ival, typ: Int64}, nil
	case v.IsUnsigned():
		uval, err := strconv.ParseUint(str, 10, 64)
		if err != nil {
			return numeric{}, vterrors.Errorf(vtrpcpb.Code_INVALID_ARGUMENT, "%v", err)
		}
		return numeric{uval: uval, typ: Uint64}, nil
	}

	// For other types, do best effort.
	if ival, err := strconv.ParseInt(str, 10, 64); err == nil {
		return numeric{ival: ival, typ: Int64}, nil
	}
	if uval, err := strconv.ParseUint(str, 10, 64); err == nil {
		return numeric{uval: uval, typ: Uint64}, nil
	}
	return numeric{}, vterrors.Errorf(vtrpcpb.Code_INVALID_ARGUMENT, "could not parse value: '%s'", str)
}

func addNumeric(v1, v2 numeric) numeric {
	v1, v2 = prioritize(v1, v2)
	switch v1.typ {
	case Int64:
		return intPlusInt(v1.ival, v2.ival)
	case Uint64:
		switch v2.typ {
		case Int64:
			return uintPlusInt(v1.uval, v2.ival)
		case Uint64:
			return uintPlusUint(v1.uval, v2.uval)
		}
	case Float64:
		return floatPlusAny(v1.fval, v2)
	}
	panic("unreachable")
}

func addNumericWithError(v1, v2 numeric) (numeric, error) {
	v1, v2 = prioritize(v1, v2)
	switch v1.typ {
	case Int64:
		return intPlusIntWithError(v1.ival, v2.ival)
	case Uint64:
		switch v2.typ {
		case Int64:
			return uintPlusIntWithError(v1.uval, v2.ival)
		case Uint64:
			return uintPlusUintWithError(v1.uval, v2.uval)
		}
	case Float64:
		return floatPlusAny(v1.fval, v2), nil
	}
	panic("unreachable")
}

func subtractNumericWithError(v1, v2 numeric) (numeric, error) {
<<<<<<< HEAD
	v1, v2 = prioritize(v1, v2)
	switch v1.typ {
	case Int64:
		return intMinusIntWithError(v1.ival, v2.ival)
	case Uint64:
		switch v2.typ {
		case Int64:
			return uintMinusIntWithError(v1.uval, v2.ival)
		case Uint64:
			return uintMinusUintWithError(v1.uval, v2.uval)
		}
	case Float64:
		return floatMinusAny(v1.fval, v2), nil
	}
	panic("unreachable")
}

func multiplyNumericWithError(v1, v2 numeric) (numeric, error) {
	v1, v2 = prioritize(v1, v2)
	switch v1.typ {
	case Int64:
		return intTimesIntWithError(v1.ival, v2.ival)
	case Uint64:
		switch v2.typ {
		case Int64:
			return uintTimesIntWithError(v1.uval, v2.ival)
		case Uint64:
			return uintTimesUintWithError(v1.uval, v2.uval)
		}
	case Float64:
		return floatTimesAny(v1.fval, v2), nil
=======
	switch v1.typ {
	case Int64:
		switch v2.typ {
		case Int64:
			return intMinusIntWithError(v1.ival, v2.ival)
		case Uint64:
			return intMinusUintWithError(v1.ival, v2.uval)
		case Float64:
			return anyMinusFloat(v1, v2.fval), nil
		}
	case Uint64:
		switch v2.typ {
		case Int64:
			return uintMinusIntWithError(v1.uval, v2.ival)
		case Uint64:
			return uintMinusUintWithError(v1.uval, v2.uval)
		case Float64:
			return anyMinusFloat(v1, v2.fval), nil
		}
	case Float64:
		return floatMinusAny(v1.fval, v2), nil
>>>>>>> 0b9bcb89
	}
	panic("unreachable")
}

// prioritize reorders the input parameters
// to be Float64, Uint64, Int64.
func prioritize(v1, v2 numeric) (altv1, altv2 numeric) {
	switch v1.typ {
	case Int64:
		if v2.typ == Uint64 || v2.typ == Float64 {
			return v2, v1
		}
	case Uint64:
		if v2.typ == Float64 {
			return v2, v1
		}
	}
	return v1, v2
}

func intPlusInt(v1, v2 int64) numeric {
	result := v1 + v2
	if v1 > 0 && v2 > 0 && result < 0 {
		goto overflow
	}
	if v1 < 0 && v2 < 0 && result > 0 {
		goto overflow
	}
	return numeric{typ: Int64, ival: result}

overflow:
	return numeric{typ: Float64, fval: float64(v1) + float64(v2)}
}

func intPlusIntWithError(v1, v2 int64) (numeric, error) {
	result := v1 + v2
	if (result > v1) != (v2 > 0) {
		return numeric{}, vterrors.Errorf(vtrpcpb.Code_INVALID_ARGUMENT, "BIGINT value is out of range in %v + %v", v1, v2)
	}
	return numeric{typ: Int64, ival: result}, nil
}

func intMinusIntWithError(v1, v2 int64) (numeric, error) {
	result := v1 - v2
<<<<<<< HEAD
	if v1 > 0 && v2 > math.MaxInt64 || v1 > math.MaxInt64 && v2 > 0 || v1 <= math.MinInt64 && v2 > 0 || v1 > 0 && v2 <= math.MinInt64 {
		return numeric{}, vterrors.Errorf(vtrpcpb.Code_INVALID_ARGUMENT, "BIGINT value is out of range in %v - %v", v1, v2)
	}

	return numeric{typ: Int64, ival: result}, nil
}

func intTimesIntWithError(v1, v2 int64) (numeric, error) {
	result := v1 * v2
	if v1 != 0 && result/v1 != v2 {
		return numeric{}, vterrors.Errorf(vtrpcpb.Code_INVALID_ARGUMENT, "BIGINT value is out of range in %v * %v", v1, v2)
	}
	return numeric{typ: Int64, ival: result}, nil
=======

	if (result < v1) != (v2 > 0) {
		return numeric{}, vterrors.Errorf(vtrpcpb.Code_INVALID_ARGUMENT, "BIGINT value is out of range in %v - %v", v1, v2)
	}
	return numeric{typ: Int64, ival: result}, nil
}

func intMinusUintWithError(v1 int64, v2 uint64) (numeric, error) {
	if v1 < 0 || v1 < int64(v2) {
		return numeric{}, vterrors.Errorf(vtrpcpb.Code_INVALID_ARGUMENT, "BIGINT UNSIGNED value is out of range in %v - %v", v1, v2)
	}
	return uintMinusUintWithError(uint64(v1), v2)
>>>>>>> 0b9bcb89
}

func uintPlusInt(v1 uint64, v2 int64) numeric {
	return uintPlusUint(v1, uint64(v2))
}

func uintPlusIntWithError(v1 uint64, v2 int64) (numeric, error) {
	if v2 < 0 && v1 < uint64(v2) {
		return numeric{}, vterrors.Errorf(vtrpcpb.Code_INVALID_ARGUMENT, "BIGINT UNSIGNED value is out of range in %v + %v", v1, v2)
	}
<<<<<<< HEAD

	if v1 >= math.MaxUint64 && v2 > 0 {
		return numeric{}, vterrors.Errorf(vtrpcpb.Code_INVALID_ARGUMENT, "BIGINT UNSIGNED value is out of range in %v + %v", v1, v2)
	}

=======
>>>>>>> 0b9bcb89
	// convert to int -> uint is because for numeric operators (such as + or -)
	// where one of the operands is an unsigned integer, the result is unsigned by default.
	return uintPlusUintWithError(v1, uint64(v2))
}

func uintMinusIntWithError(v1 uint64, v2 int64) (numeric, error) {
<<<<<<< HEAD
	if v1 < uint64(v2) {
		return numeric{}, vterrors.Errorf(vtrpcpb.Code_INVALID_ARGUMENT, "BIGINT UNSIGNED value is out of range in %v - %v", v1, v2)
	}
	return uintMinusUintWithError(v1, uint64(v2))
}

func uintTimesIntWithError(v1 uint64, v2 int64) (numeric, error) {
	if v2 < 0 || int64(v1) < 0 {
		return numeric{}, vterrors.Errorf(vtrpcpb.Code_INVALID_ARGUMENT, "BIGINT UNSIGNED value is out of range in %v * %v", v1, v2)
	}
	return uintTimesUintWithError(v1, uint64(v2))
=======
	if int64(v1) < v2 && v2 > 0 {
		return numeric{}, vterrors.Errorf(vtrpcpb.Code_INVALID_ARGUMENT, "BIGINT UNSIGNED value is out of range in %v - %v", v1, v2)
	}
	// uint - (- int) = uint + int
	if v2 < 0 {
		return uintPlusIntWithError(v1, -v2)
	}
	return uintMinusUintWithError(v1, uint64(v2))
>>>>>>> 0b9bcb89
}

func uintPlusUint(v1, v2 uint64) numeric {
	result := v1 + v2
	if result < v2 {
		return numeric{typ: Float64, fval: float64(v1) + float64(v2)}
	}
	return numeric{typ: Uint64, uval: result}
}

func uintPlusUintWithError(v1, v2 uint64) (numeric, error) {
	result := v1 + v2
	if result < v2 {
		return numeric{}, vterrors.Errorf(vtrpcpb.Code_INVALID_ARGUMENT, "BIGINT UNSIGNED value is out of range in %v + %v", v1, v2)
	}
	return numeric{typ: Uint64, uval: result}, nil
}

func uintMinusUintWithError(v1, v2 uint64) (numeric, error) {
	result := v1 - v2
<<<<<<< HEAD
	return numeric{typ: Uint64, uval: result}, nil
}

func uintTimesUintWithError(v1, v2 uint64) (numeric, error) {
	result := v1 * v2
	if result < v2 || result < v1 {
		return numeric{}, vterrors.Errorf(vtrpcpb.Code_INVALID_ARGUMENT, "BIGINT UNSIGNED value is out of range in %v * %v", v1, v2)
=======
	if v2 > v1 {
		return numeric{}, vterrors.Errorf(vtrpcpb.Code_INVALID_ARGUMENT, "BIGINT UNSIGNED value is out of range in %v - %v", v1, v2)
>>>>>>> 0b9bcb89
	}
	return numeric{typ: Uint64, uval: result}, nil
}

func floatPlusAny(v1 float64, v2 numeric) numeric {
	switch v2.typ {
	case Int64:
		v2.fval = float64(v2.ival)
	case Uint64:
		v2.fval = float64(v2.uval)
	}
	return numeric{typ: Float64, fval: v1 + v2.fval}
}

func floatMinusAny(v1 float64, v2 numeric) numeric {
	switch v2.typ {
	case Int64:
		v2.fval = float64(v2.ival)
	case Uint64:
		v2.fval = float64(v2.uval)
	}
	return numeric{typ: Float64, fval: v1 - v2.fval}
}

<<<<<<< HEAD
func floatTimesAny(v1 float64, v2 numeric) numeric {
	switch v2.typ {
	case Int64:
		v2.fval = float64(v2.ival)
	case Uint64:
		v2.fval = float64(v2.uval)
	}
	return numeric{typ: Float64, fval: v1 * v2.fval}
=======
func anyMinusFloat(v1 numeric, v2 float64) numeric {
	switch v1.typ {
	case Int64:
		v1.fval = float64(v1.ival)
	case Uint64:
		v1.fval = float64(v1.uval)
	}
	return numeric{typ: Float64, fval: v1.fval - v2}
>>>>>>> 0b9bcb89
}

func castFromNumeric(v numeric, resultType querypb.Type) Value {
	switch {
	case IsSigned(resultType):
		switch v.typ {
		case Int64:
			return MakeTrusted(resultType, strconv.AppendInt(nil, v.ival, 10))
		case Uint64:
			return MakeTrusted(resultType, strconv.AppendInt(nil, int64(v.uval), 10))
		case Float64:
			return MakeTrusted(resultType, strconv.AppendInt(nil, int64(v.fval), 10))

		}
	case IsUnsigned(resultType):
		switch v.typ {
		case Uint64:
			return MakeTrusted(resultType, strconv.AppendUint(nil, v.uval, 10))
		case Int64:
			return MakeTrusted(resultType, strconv.AppendUint(nil, uint64(v.ival), 10))
		case Float64:
			return MakeTrusted(resultType, strconv.AppendUint(nil, uint64(v.fval), 10))

		}
	case IsFloat(resultType) || resultType == Decimal:
		switch v.typ {
		case Int64:
			return MakeTrusted(resultType, strconv.AppendInt(nil, v.ival, 10))
		case Uint64:
			return MakeTrusted(resultType, strconv.AppendUint(nil, v.uval, 10))
		case Float64:
			format := byte('g')
			if resultType == Decimal {
				format = 'f'
			}
			return MakeTrusted(resultType, strconv.AppendFloat(nil, v.fval, format, -1, 64))
		}
	}
	return NULL
}

func compareNumeric(v1, v2 numeric) int {
	// Equalize the types.
	switch v1.typ {
	case Int64:
		switch v2.typ {
		case Uint64:
			if v1.ival < 0 {
				return -1
			}
			v1 = numeric{typ: Uint64, uval: uint64(v1.ival)}
		case Float64:
			v1 = numeric{typ: Float64, fval: float64(v1.ival)}
		}
	case Uint64:
		switch v2.typ {
		case Int64:
			if v2.ival < 0 {
				return 1
			}
			v2 = numeric{typ: Uint64, uval: uint64(v2.ival)}
		case Float64:
			v1 = numeric{typ: Float64, fval: float64(v1.uval)}
		}
	case Float64:
		switch v2.typ {
		case Int64:
			v2 = numeric{typ: Float64, fval: float64(v2.ival)}
		case Uint64:
			v2 = numeric{typ: Float64, fval: float64(v2.uval)}
		}
	}

	// Both values are of the same type.
	switch v1.typ {
	case Int64:
		switch {
		case v1.ival == v2.ival:
			return 0
		case v1.ival < v2.ival:
			return -1
		}
	case Uint64:
		switch {
		case v1.uval == v2.uval:
			return 0
		case v1.uval < v2.uval:
			return -1
		}
	case Float64:
		switch {
		case v1.fval == v2.fval:
			return 0
		case v1.fval < v2.fval:
			return -1
		}
	}

	// v1>v2
	return 1
}<|MERGE_RESOLUTION|>--- conflicted
+++ resolved
@@ -87,7 +87,6 @@
 	return castFromNumeric(lresult, lresult.typ), nil
 }
 
-<<<<<<< HEAD
 // Multiply takes two values and multiplies it together
 func Multiply(v1, v2 Value) (Value, error) {
 	if v1.IsNull() || v2.IsNull() {
@@ -110,8 +109,6 @@
 	return castFromNumeric(lresult, lresult.typ), nil
 }
 
-=======
->>>>>>> 0b9bcb89
 // NullsafeAdd adds two Values in a null-safe manner. A null value
 // is treated as 0. If both values are null, then a null is returned.
 // If both values are not null, a numeric value is built
@@ -430,17 +427,24 @@
 }
 
 func subtractNumericWithError(v1, v2 numeric) (numeric, error) {
-<<<<<<< HEAD
-	v1, v2 = prioritize(v1, v2)
 	switch v1.typ {
 	case Int64:
-		return intMinusIntWithError(v1.ival, v2.ival)
-	case Uint64:
 		switch v2.typ {
 		case Int64:
+			return intMinusIntWithError(v1.ival, v2.ival)
+		case Uint64:
+			return intMinusUintWithError(v1.ival, v2.uval)
+		case Float64:
+			return anyMinusFloat(v1, v2.fval), nil
+		}
+	case Uint64:
+		switch v2.typ {
+		case Int64:
 			return uintMinusIntWithError(v1.uval, v2.ival)
 		case Uint64:
 			return uintMinusUintWithError(v1.uval, v2.uval)
+		case Float64:
+			return anyMinusFloat(v1, v2.fval), nil
 		}
 	case Float64:
 		return floatMinusAny(v1.fval, v2), nil
@@ -462,29 +466,6 @@
 		}
 	case Float64:
 		return floatTimesAny(v1.fval, v2), nil
-=======
-	switch v1.typ {
-	case Int64:
-		switch v2.typ {
-		case Int64:
-			return intMinusIntWithError(v1.ival, v2.ival)
-		case Uint64:
-			return intMinusUintWithError(v1.ival, v2.uval)
-		case Float64:
-			return anyMinusFloat(v1, v2.fval), nil
-		}
-	case Uint64:
-		switch v2.typ {
-		case Int64:
-			return uintMinusIntWithError(v1.uval, v2.ival)
-		case Uint64:
-			return uintMinusUintWithError(v1.uval, v2.uval)
-		case Float64:
-			return anyMinusFloat(v1, v2.fval), nil
-		}
-	case Float64:
-		return floatMinusAny(v1.fval, v2), nil
->>>>>>> 0b9bcb89
 	}
 	panic("unreachable")
 }
@@ -529,11 +510,10 @@
 
 func intMinusIntWithError(v1, v2 int64) (numeric, error) {
 	result := v1 - v2
-<<<<<<< HEAD
-	if v1 > 0 && v2 > math.MaxInt64 || v1 > math.MaxInt64 && v2 > 0 || v1 <= math.MinInt64 && v2 > 0 || v1 > 0 && v2 <= math.MinInt64 {
+
+	if (result < v1) != (v2 > 0) {
 		return numeric{}, vterrors.Errorf(vtrpcpb.Code_INVALID_ARGUMENT, "BIGINT value is out of range in %v - %v", v1, v2)
 	}
-
 	return numeric{typ: Int64, ival: result}, nil
 }
 
@@ -543,12 +523,6 @@
 		return numeric{}, vterrors.Errorf(vtrpcpb.Code_INVALID_ARGUMENT, "BIGINT value is out of range in %v * %v", v1, v2)
 	}
 	return numeric{typ: Int64, ival: result}, nil
-=======
-
-	if (result < v1) != (v2 > 0) {
-		return numeric{}, vterrors.Errorf(vtrpcpb.Code_INVALID_ARGUMENT, "BIGINT value is out of range in %v - %v", v1, v2)
-	}
-	return numeric{typ: Int64, ival: result}, nil
 }
 
 func intMinusUintWithError(v1 int64, v2 uint64) (numeric, error) {
@@ -556,7 +530,6 @@
 		return numeric{}, vterrors.Errorf(vtrpcpb.Code_INVALID_ARGUMENT, "BIGINT UNSIGNED value is out of range in %v - %v", v1, v2)
 	}
 	return uintMinusUintWithError(uint64(v1), v2)
->>>>>>> 0b9bcb89
 }
 
 func uintPlusInt(v1 uint64, v2 int64) numeric {
@@ -567,23 +540,18 @@
 	if v2 < 0 && v1 < uint64(v2) {
 		return numeric{}, vterrors.Errorf(vtrpcpb.Code_INVALID_ARGUMENT, "BIGINT UNSIGNED value is out of range in %v + %v", v1, v2)
 	}
-<<<<<<< HEAD
-
-	if v1 >= math.MaxUint64 && v2 > 0 {
-		return numeric{}, vterrors.Errorf(vtrpcpb.Code_INVALID_ARGUMENT, "BIGINT UNSIGNED value is out of range in %v + %v", v1, v2)
-	}
-
-=======
->>>>>>> 0b9bcb89
 	// convert to int -> uint is because for numeric operators (such as + or -)
 	// where one of the operands is an unsigned integer, the result is unsigned by default.
 	return uintPlusUintWithError(v1, uint64(v2))
 }
 
 func uintMinusIntWithError(v1 uint64, v2 int64) (numeric, error) {
-<<<<<<< HEAD
-	if v1 < uint64(v2) {
+	if int64(v1) < v2 && v2 > 0 {
 		return numeric{}, vterrors.Errorf(vtrpcpb.Code_INVALID_ARGUMENT, "BIGINT UNSIGNED value is out of range in %v - %v", v1, v2)
+	}
+	// uint - (- int) = uint + int
+	if v2 < 0 {
+		return uintPlusIntWithError(v1, -v2)
 	}
 	return uintMinusUintWithError(v1, uint64(v2))
 }
@@ -593,16 +561,6 @@
 		return numeric{}, vterrors.Errorf(vtrpcpb.Code_INVALID_ARGUMENT, "BIGINT UNSIGNED value is out of range in %v * %v", v1, v2)
 	}
 	return uintTimesUintWithError(v1, uint64(v2))
-=======
-	if int64(v1) < v2 && v2 > 0 {
-		return numeric{}, vterrors.Errorf(vtrpcpb.Code_INVALID_ARGUMENT, "BIGINT UNSIGNED value is out of range in %v - %v", v1, v2)
-	}
-	// uint - (- int) = uint + int
-	if v2 < 0 {
-		return uintPlusIntWithError(v1, -v2)
-	}
-	return uintMinusUintWithError(v1, uint64(v2))
->>>>>>> 0b9bcb89
 }
 
 func uintPlusUint(v1, v2 uint64) numeric {
@@ -623,7 +581,10 @@
 
 func uintMinusUintWithError(v1, v2 uint64) (numeric, error) {
 	result := v1 - v2
-<<<<<<< HEAD
+	if v2 > v1 {
+		return numeric{}, vterrors.Errorf(vtrpcpb.Code_INVALID_ARGUMENT, "BIGINT UNSIGNED value is out of range in %v - %v", v1, v2)
+	}
+
 	return numeric{typ: Uint64, uval: result}, nil
 }
 
@@ -631,10 +592,6 @@
 	result := v1 * v2
 	if result < v2 || result < v1 {
 		return numeric{}, vterrors.Errorf(vtrpcpb.Code_INVALID_ARGUMENT, "BIGINT UNSIGNED value is out of range in %v * %v", v1, v2)
-=======
-	if v2 > v1 {
-		return numeric{}, vterrors.Errorf(vtrpcpb.Code_INVALID_ARGUMENT, "BIGINT UNSIGNED value is out of range in %v - %v", v1, v2)
->>>>>>> 0b9bcb89
 	}
 	return numeric{typ: Uint64, uval: result}, nil
 }
@@ -659,7 +616,6 @@
 	return numeric{typ: Float64, fval: v1 - v2.fval}
 }
 
-<<<<<<< HEAD
 func floatTimesAny(v1 float64, v2 numeric) numeric {
 	switch v2.typ {
 	case Int64:
@@ -668,7 +624,8 @@
 		v2.fval = float64(v2.uval)
 	}
 	return numeric{typ: Float64, fval: v1 * v2.fval}
-=======
+}
+
 func anyMinusFloat(v1 numeric, v2 float64) numeric {
 	switch v1.typ {
 	case Int64:
@@ -677,7 +634,6 @@
 		v1.fval = float64(v1.uval)
 	}
 	return numeric{typ: Float64, fval: v1.fval - v2}
->>>>>>> 0b9bcb89
 }
 
 func castFromNumeric(v numeric, resultType querypb.Type) Value {
