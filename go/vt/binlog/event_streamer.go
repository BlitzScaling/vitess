// Copyright 2012, Google Inc. All rights reserved.
// Use of this source code is governed by a BSD-style
// license that can be found in the LICENSE file.

package binlog

import (
	"encoding/base64"
	"fmt"
	"strconv"
	"strings"

	log "github.com/golang/glog"
	"github.com/youtube/vitess/go/sqltypes"
	"github.com/youtube/vitess/go/sync2"
	"github.com/youtube/vitess/go/vt/mysqlctl"
	myproto "github.com/youtube/vitess/go/vt/mysqlctl/proto"
	"github.com/youtube/vitess/go/vt/sqlparser"

	pb "github.com/youtube/vitess/go/vt/proto/binlogdata"
<<<<<<< HEAD
	"github.com/youtube/vitess/go/vt/proto/query"
=======
	pbq "github.com/youtube/vitess/go/vt/proto/query"
>>>>>>> 3878fd51
)

var (
	binlogSetInsertID     = "SET INSERT_ID="
	binlogSetInsertIDLen  = len(binlogSetInsertID)
	streamCommentStart    = "/* _stream "
	streamCommentStartLen = len(streamCommentStart)
)

type sendEventFunc func(event *pb.StreamEvent) error

// EventStreamer is an adapter on top of a BinlogStreamer that convert
// the events into StreamEvent objects.
type EventStreamer struct {
	bls       *BinlogStreamer
	sendEvent sendEventFunc
}

// NewEventStreamer returns a new EventStreamer on top of a BinlogStreamer
func NewEventStreamer(dbname string, mysqld mysqlctl.MysqlDaemon, startPos myproto.ReplicationPosition, sendEvent sendEventFunc) *EventStreamer {
	evs := &EventStreamer{
		sendEvent: sendEvent,
	}
	evs.bls = NewBinlogStreamer(dbname, mysqld, nil, startPos, evs.transactionToEvent)
	return evs
}

// Stream starts streaming updates
func (evs *EventStreamer) Stream(ctx *sync2.ServiceContext) error {
	return evs.bls.Stream(ctx)
}

func (evs *EventStreamer) transactionToEvent(trans *pb.BinlogTransaction) error {
	var err error
	var insertid int64
	for _, stmt := range trans.Statements {
		switch stmt.Category {
		case pb.BinlogTransaction_Statement_BL_SET:
			if strings.HasPrefix(stmt.Sql, binlogSetInsertID) {
				insertid, err = strconv.ParseInt(stmt.Sql[binlogSetInsertIDLen:], 10, 64)
				if err != nil {
					binlogStreamerErrors.Add("EventStreamer", 1)
					log.Errorf("%v: %s", err, stmt.Sql)
				}
			}
		case pb.BinlogTransaction_Statement_BL_DML:
			var dmlEvent *pb.StreamEvent
			dmlEvent, insertid, err = evs.buildDMLEvent(stmt.Sql, insertid)
			if err != nil {
				dmlEvent = &pb.StreamEvent{
					Category: pb.StreamEvent_SE_ERR,
					Sql:      stmt.Sql,
				}
			}
			dmlEvent.Timestamp = trans.Timestamp
			if err = evs.sendEvent(dmlEvent); err != nil {
				return err
			}
		case pb.BinlogTransaction_Statement_BL_DDL:
			ddlEvent := &pb.StreamEvent{
				Category:  pb.StreamEvent_SE_DDL,
				Sql:       stmt.Sql,
				Timestamp: trans.Timestamp,
			}
			if err = evs.sendEvent(ddlEvent); err != nil {
				return err
			}
		case pb.BinlogTransaction_Statement_BL_UNRECOGNIZED:
			unrecognized := &pb.StreamEvent{
				Category:  pb.StreamEvent_SE_ERR,
				Sql:       stmt.Sql,
				Timestamp: trans.Timestamp,
			}
			if err = evs.sendEvent(unrecognized); err != nil {
				return err
			}
		default:
			binlogStreamerErrors.Add("EventStreamer", 1)
			log.Errorf("Unrecognized event: %v: %s", stmt.Category, stmt.Sql)
		}
	}
	posEvent := &pb.StreamEvent{
		Category:      pb.StreamEvent_SE_POS,
		TransactionId: trans.TransactionId,
		Timestamp:     trans.Timestamp,
	}
	if err = evs.sendEvent(posEvent); err != nil {
		return err
	}
	return nil
}

/*
buildDMLEvent parses the tuples of the full stream comment.
The _stream comment is extracted into a StreamEvent.
*/
// Example query: insert into _table_(foo) values ('foo') /* _stream _table_ (eid id name ) (null 1 'bmFtZQ==' ); */
// the "null" value is used for auto-increment columns.
func (evs *EventStreamer) buildDMLEvent(sql string, insertid int64) (*pb.StreamEvent, int64, error) {
	// first extract the comment
	commentIndex := strings.LastIndex(sql, streamCommentStart)
	if commentIndex == -1 {
		return nil, insertid, fmt.Errorf("missing stream comment")
	}
	dmlComment := sql[commentIndex+streamCommentStartLen:]

	// then strat building the response
	dmlEvent := &pb.StreamEvent{
		Category: pb.StreamEvent_SE_DML,
	}
	tokenizer := sqlparser.NewStringTokenizer(dmlComment)

	// first parse the table name
	typ, val := tokenizer.Scan()
	if typ != sqlparser.ID {
		return nil, insertid, fmt.Errorf("expecting table name in stream comment")
	}
	dmlEvent.TableName = string(val)

	// then parse the PK names
	var err error
	dmlEvent.PrimaryKeyFields, err = parsePkNames(tokenizer)
	if err != nil {
		return nil, insertid, err
	}

	// then parse the PK values, one at a time
	for typ, val = tokenizer.Scan(); typ != ';'; typ, val = tokenizer.Scan() {
		switch typ {
		case '(':
			// pkTuple is a list of pk values
			var pkTuple *pbq.Row
			pkTuple, insertid, err = parsePkTuple(tokenizer, insertid, dmlEvent.PrimaryKeyFields)
			if err != nil {
				return nil, insertid, err
			}
			dmlEvent.PrimaryKeyValues = append(dmlEvent.PrimaryKeyValues, pkTuple)
		default:
			return nil, insertid, fmt.Errorf("expecting '('")
		}
	}

	return dmlEvent, insertid, nil
}

// parsePkNames parses something like (eid id name )
<<<<<<< HEAD
func parsePkNames(tokenizer *sqlparser.Tokenizer) ([]*query.Field, error) {
	var columns []*query.Field
=======
func parsePkNames(tokenizer *sqlparser.Tokenizer) ([]*pbq.Field, error) {
	var columns []*pbq.Field
>>>>>>> 3878fd51
	if typ, _ := tokenizer.Scan(); typ != '(' {
		return nil, fmt.Errorf("expecting '('")
	}
	for typ, val := tokenizer.Scan(); typ != ')'; typ, val = tokenizer.Scan() {
		switch typ {
		case sqlparser.ID:
<<<<<<< HEAD
			columns = append(columns, &query.Field{
=======
			columns = append(columns, &pbq.Field{
>>>>>>> 3878fd51
				Name: string(val),
			})
		default:
			return nil, fmt.Errorf("syntax error at position: %d", tokenizer.Position)
		}
	}
	return columns, nil
}

// parsePkTuple parses something like (null 1 'bmFtZQ==' )
<<<<<<< HEAD
func parsePkTuple(tokenizer *sqlparser.Tokenizer, insertid int64, fields []*query.Field) ([]sqltypes.Value, int64, error) {
	var result []sqltypes.Value
=======
func parsePkTuple(tokenizer *sqlparser.Tokenizer, insertid int64, fields []*pbq.Field) (*pbq.Row, int64, error) {
	result := &pbq.Row{}
>>>>>>> 3878fd51

	// start scanning the list
	index := 0
	for typ, val := tokenizer.Scan(); typ != ')'; typ, val = tokenizer.Scan() {
		if index >= len(fields) {
			return nil, insertid, fmt.Errorf("length mismatch in values")
		}

		switch typ {
		case '-':
			// handle negative numbers
			typ2, val2 := tokenizer.Scan()
			if typ2 != sqlparser.NUMBER {
				return nil, insertid, fmt.Errorf("expecting number after '-'")
			}

			// check value
			fullVal := append([]byte{'-'}, val2...)
			if _, err := strconv.ParseInt(string(fullVal), 0, 64); err != nil {
				return nil, insertid, err
			}

			// update type
			switch fields[index].Type {
<<<<<<< HEAD
			case sqltypes.Null:
				// we haven't updated the type yet
				fields[index].Type = sqltypes.Int64
			case sqltypes.Int64:
=======
			case pbq.Type_NULL_TYPE:
				// we haven't updated the type yet
				fields[index].Type = pbq.Type_INT64
			case pbq.Type_INT64:
>>>>>>> 3878fd51
				// nothing to do there
			default:
				// we already set this to something incompatible!
				return nil, insertid, fmt.Errorf("incompatible negative number field with type %v", fields[index].Type)
			}

			// update value
			result.Lengths = append(result.Lengths, int64(len(fullVal)))
			result.Values = append(result.Values, fullVal...)

		case sqlparser.NUMBER:
			// check value
			if _, err := strconv.ParseUint(string(val), 0, 64); err != nil {
				return nil, insertid, err
			}

			// update type
			switch fields[index].Type {
<<<<<<< HEAD
			case sqltypes.Null:
				// we haven't updated the type yet
				fields[index].Type = sqltypes.Int64
			case sqltypes.Int64:
=======
			case pbq.Type_NULL_TYPE:
				// we haven't updated the type yet
				fields[index].Type = pbq.Type_INT64
			case pbq.Type_INT64:
>>>>>>> 3878fd51
				// nothing to do there
			default:
				// we already set this to something incompatible!
				return nil, insertid, fmt.Errorf("incompatible number field with type %v", fields[index].Type)
			}

			// update value
			result.Lengths = append(result.Lengths, int64(len(val)))
			result.Values = append(result.Values, val...)
		case sqlparser.NULL:
			// update type
			switch fields[index].Type {
<<<<<<< HEAD
			case sqltypes.Null:
				// we haven't updated the type yet
				fields[index].Type = sqltypes.Int64
			case sqltypes.Int64:
=======
			case pbq.Type_NULL_TYPE:
				// we haven't updated the type yet
				fields[index].Type = pbq.Type_INT64
			case pbq.Type_INT64:
>>>>>>> 3878fd51
				// nothing to do there
			default:
				// we already set this to something incompatible!
				return nil, insertid, fmt.Errorf("incompatible auto-increment field with type %v", fields[index].Type)
			}

			// update value
			v := sqltypes.MakeNumeric(strconv.AppendInt(nil, insertid, 10)).Raw()
			result.Lengths = append(result.Lengths, int64(len(v)))
			result.Values = append(result.Values, v...)
			insertid++
		case sqlparser.STRING:
			// update type
			switch fields[index].Type {
<<<<<<< HEAD
			case sqltypes.Null:
				// we haven't updated the type yet
				fields[index].Type = sqltypes.VarBinary
			case sqltypes.VarBinary:
=======
			case pbq.Type_NULL_TYPE:
				// we haven't updated the type yet
				fields[index].Type = pbq.Type_VARBINARY
			case pbq.Type_VARBINARY:
>>>>>>> 3878fd51
				// nothing to do there
			default:
				// we already set this to something incompatible!
				return nil, insertid, fmt.Errorf("incompatible string field with type %v", fields[index].Type)
			}

			// update value
			decoded := make([]byte, base64.StdEncoding.DecodedLen(len(val)))
			numDecoded, err := base64.StdEncoding.Decode(decoded, val)
			if err != nil {
				return nil, insertid, err
			}
			result.Lengths = append(result.Lengths, int64(numDecoded))
			result.Values = append(result.Values, decoded[:numDecoded]...)
		default:
			return nil, insertid, fmt.Errorf("syntax error at position: %d", tokenizer.Position)
		}

		index++
	}

	if index != len(fields) {
		return nil, insertid, fmt.Errorf("length mismatch in values")
	}
	return result, insertid, nil
}<|MERGE_RESOLUTION|>--- conflicted
+++ resolved
@@ -18,11 +18,7 @@
 	"github.com/youtube/vitess/go/vt/sqlparser"
 
 	pb "github.com/youtube/vitess/go/vt/proto/binlogdata"
-<<<<<<< HEAD
-	"github.com/youtube/vitess/go/vt/proto/query"
-=======
 	pbq "github.com/youtube/vitess/go/vt/proto/query"
->>>>>>> 3878fd51
 )
 
 var (
@@ -169,24 +165,15 @@
 }
 
 // parsePkNames parses something like (eid id name )
-<<<<<<< HEAD
-func parsePkNames(tokenizer *sqlparser.Tokenizer) ([]*query.Field, error) {
-	var columns []*query.Field
-=======
 func parsePkNames(tokenizer *sqlparser.Tokenizer) ([]*pbq.Field, error) {
 	var columns []*pbq.Field
->>>>>>> 3878fd51
 	if typ, _ := tokenizer.Scan(); typ != '(' {
 		return nil, fmt.Errorf("expecting '('")
 	}
 	for typ, val := tokenizer.Scan(); typ != ')'; typ, val = tokenizer.Scan() {
 		switch typ {
 		case sqlparser.ID:
-<<<<<<< HEAD
-			columns = append(columns, &query.Field{
-=======
 			columns = append(columns, &pbq.Field{
->>>>>>> 3878fd51
 				Name: string(val),
 			})
 		default:
@@ -197,13 +184,8 @@
 }
 
 // parsePkTuple parses something like (null 1 'bmFtZQ==' )
-<<<<<<< HEAD
-func parsePkTuple(tokenizer *sqlparser.Tokenizer, insertid int64, fields []*query.Field) ([]sqltypes.Value, int64, error) {
-	var result []sqltypes.Value
-=======
 func parsePkTuple(tokenizer *sqlparser.Tokenizer, insertid int64, fields []*pbq.Field) (*pbq.Row, int64, error) {
 	result := &pbq.Row{}
->>>>>>> 3878fd51
 
 	// start scanning the list
 	index := 0
@@ -228,17 +210,10 @@
 
 			// update type
 			switch fields[index].Type {
-<<<<<<< HEAD
 			case sqltypes.Null:
 				// we haven't updated the type yet
 				fields[index].Type = sqltypes.Int64
 			case sqltypes.Int64:
-=======
-			case pbq.Type_NULL_TYPE:
-				// we haven't updated the type yet
-				fields[index].Type = pbq.Type_INT64
-			case pbq.Type_INT64:
->>>>>>> 3878fd51
 				// nothing to do there
 			default:
 				// we already set this to something incompatible!
@@ -257,17 +232,10 @@
 
 			// update type
 			switch fields[index].Type {
-<<<<<<< HEAD
 			case sqltypes.Null:
 				// we haven't updated the type yet
 				fields[index].Type = sqltypes.Int64
 			case sqltypes.Int64:
-=======
-			case pbq.Type_NULL_TYPE:
-				// we haven't updated the type yet
-				fields[index].Type = pbq.Type_INT64
-			case pbq.Type_INT64:
->>>>>>> 3878fd51
 				// nothing to do there
 			default:
 				// we already set this to something incompatible!
@@ -280,17 +248,10 @@
 		case sqlparser.NULL:
 			// update type
 			switch fields[index].Type {
-<<<<<<< HEAD
 			case sqltypes.Null:
 				// we haven't updated the type yet
 				fields[index].Type = sqltypes.Int64
 			case sqltypes.Int64:
-=======
-			case pbq.Type_NULL_TYPE:
-				// we haven't updated the type yet
-				fields[index].Type = pbq.Type_INT64
-			case pbq.Type_INT64:
->>>>>>> 3878fd51
 				// nothing to do there
 			default:
 				// we already set this to something incompatible!
@@ -305,17 +266,10 @@
 		case sqlparser.STRING:
 			// update type
 			switch fields[index].Type {
-<<<<<<< HEAD
 			case sqltypes.Null:
 				// we haven't updated the type yet
 				fields[index].Type = sqltypes.VarBinary
 			case sqltypes.VarBinary:
-=======
-			case pbq.Type_NULL_TYPE:
-				// we haven't updated the type yet
-				fields[index].Type = pbq.Type_VARBINARY
-			case pbq.Type_VARBINARY:
->>>>>>> 3878fd51
 				// nothing to do there
 			default:
 				// we already set this to something incompatible!
