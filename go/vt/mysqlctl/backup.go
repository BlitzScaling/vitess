--- conflicted
+++ resolved
@@ -274,12 +274,8 @@
 			return mysql.Position{}, err
 		}
 		// Since this is an empty database make sure we start replication at the beginning
-<<<<<<< HEAD
 		if err = mysqld.ResetReplication(ctx); err != nil {
 			logger.Errorf("error reseting slave replication: %v. Continuing", err)
-=======
-		if err = mysqld.ResetReplication(ctx); err == nil {
->>>>>>> 84a36ab8
 			err = ErrNoBackup
 		}
 
