--- conflicted
+++ resolved
@@ -802,12 +802,9 @@
 		cnfTemplatePaths = append(cnfTemplatePaths, parts...)
 	}
 
-<<<<<<< HEAD
-=======
 	// Only include files if they exist.
 	// Percona Server == MySQL in this context
 
->>>>>>> 4198bee3
 	f := flavorMariaDB
 	if mysqld.capabilities.isMySQLLike() {
 		f = flavorMySQL
