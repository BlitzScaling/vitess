/*
Copyright 2019 The Vitess Authors.

Licensed under the Apache License, Version 2.0 (the "License");
you may not use this file except in compliance with the License.
You may obtain a copy of the License at

    http://www.apache.org/licenses/LICENSE-2.0

Unless required by applicable law or agreed to in writing, software
distributed under the License is distributed on an "AS IS" BASIS,
WITHOUT WARRANTIES OR CONDITIONS OF ANY KIND, either express or implied.
See the License for the specific language governing permissions and
limitations under the License.
*/

package schema

import (
	"context"
	"encoding/json"
	"fmt"
	"regexp"
	"time"

<<<<<<< HEAD
	"github.com/google/uuid"

	"vitess.io/vitess/go/vt/sqlparser"
=======
>>>>>>> ec0f8914
	"vitess.io/vitess/go/vt/topo"
)

var (
	migrationBasePath                 = "schema-migration"
	onlineDdlUUIDRegexp               = regexp.MustCompile(`^[0-f]{8}_[0-f]{4}_[0-f]{4}_[0-f]{4}_[0-f]{12}$`)
	strategyParserRegexp              = regexp.MustCompile(`^([\S]+)\s+(.*)$`)
	onlineDDLGeneratedTableNameRegexp = regexp.MustCompile(`^_[0-f]{8}_[0-f]{4}_[0-f]{4}_[0-f]{4}_[0-f]{12}_([0-9]{14})_(gho|ghc|del|new)$`)
	ptOSCGeneratedTableNameRegexp     = regexp.MustCompile(`^_.*_old$`)
)

// MigrationBasePath is the root for all schema migration entries
func MigrationBasePath() string {
	return migrationBasePath
}

// MigrationRequestsPath is the base path for all newly received schema migration requests.
// such requests need to be investigates/reviewed, and to be assigned to all shards
func MigrationRequestsPath() string {
	return fmt.Sprintf("%s/requests", MigrationBasePath())
}

// MigrationQueuedPath is the base path for schema migrations that have been reviewed and
// queued for execution. Kept for historical reference
func MigrationQueuedPath() string {
	return fmt.Sprintf("%s/queued", MigrationBasePath())
}

// MigrationJobsKeyspacePath is the base path for a tablet job, by keyspace
func MigrationJobsKeyspacePath(keyspace string) string {
	return fmt.Sprintf("%s/jobs/%s", MigrationBasePath(), keyspace)
}

// MigrationJobsKeyspaceShardPath is the base path for a tablet job, by keyspace and shard
func MigrationJobsKeyspaceShardPath(keyspace, shard string) string {
	return fmt.Sprintf("%s/%s", MigrationJobsKeyspacePath(keyspace), shard)
}

// OnlineDDLStatus is an indicator to a online DDL status
type OnlineDDLStatus string

const (
	OnlineDDLStatusRequested OnlineDDLStatus = "requested"
	OnlineDDLStatusCancelled OnlineDDLStatus = "cancelled"
	OnlineDDLStatusQueued    OnlineDDLStatus = "queued"
	OnlineDDLStatusReady     OnlineDDLStatus = "ready"
	OnlineDDLStatusRunning   OnlineDDLStatus = "running"
	OnlineDDLStatusComplete  OnlineDDLStatus = "complete"
	OnlineDDLStatusFailed    OnlineDDLStatus = "failed"
)

// DDLStrategy suggests how an ALTER TABLE should run (e.g. "" for normal, "gh-ost" or "pt-osc")
type DDLStrategy string

const (
	// DDLStrategyNormal means not an online-ddl migration. Just a normal MySQL ALTER TABLE
	DDLStrategyNormal DDLStrategy = ""
	// DDLStrategyGhost requests gh-ost to run the migration
	DDLStrategyGhost DDLStrategy = "gh-ost"
	// DDLStrategyPTOSC requests pt-online-schema-change to run the migration
	DDLStrategyPTOSC DDLStrategy = "pt-osc"
)

// OnlineDDL encapsulates the relevant information in an online schema change request
type OnlineDDL struct {
	Keyspace       string          `json:"keyspace,omitempty"`
	Table          string          `json:"table,omitempty"`
	Schema         string          `json:"schema,omitempty"`
	SQL            string          `json:"sql,omitempty"`
	UUID           string          `json:"uuid,omitempty"`
	Strategy       DDLStrategy     `json:"strategy,omitempty"`
	Options        string          `json:"options,omitempty"`
	RequestTime    int64           `json:"time_created,omitempty"`
	RequestContext string          `json:"context,omitempty"`
	Status         OnlineDDLStatus `json:"status,omitempty"`
	TabletAlias    string          `json:"tablet,omitempty"`
	Retries        int64           `json:"retries,omitempty"`
}

// ParseDDLStrategy validates the given ddl_strategy variable value , and parses the strategy and options parts.
func ParseDDLStrategy(strategyVariable string) (strategy DDLStrategy, options string, err error) {
	strategyName := strategyVariable
	if submatch := strategyParserRegexp.FindStringSubmatch(strategyVariable); len(submatch) > 0 {
		strategyName = submatch[1]
		options = submatch[2]
	}

	switch strategy = DDLStrategy(strategyName); strategy {
	case DDLStrategyGhost, DDLStrategyPTOSC, DDLStrategyNormal:
		return strategy, options, nil
	default:
		return strategy, options, fmt.Errorf("Unknown online DDL strategy: '%v'", strategy)
	}
}

// FromJSON creates an OnlineDDL from json
func FromJSON(bytes []byte) (*OnlineDDL, error) {
	onlineDDL := &OnlineDDL{}
	err := json.Unmarshal(bytes, onlineDDL)
	return onlineDDL, err
}

// ReadTopo reads a OnlineDDL object from given topo connection
func ReadTopo(ctx context.Context, conn topo.Conn, entryPath string) (*OnlineDDL, error) {
	bytes, _, err := conn.Get(ctx, entryPath)
	if err != nil {
		return nil, fmt.Errorf("ReadTopo Get %s error: %s", entryPath, err.Error())
	}
	onlineDDL, err := FromJSON(bytes)
	if err != nil {
		return nil, fmt.Errorf("ReadTopo unmarshal %s error: %s", entryPath, err.Error())
	}
	return onlineDDL, nil
}

// NewOnlineDDL creates a schema change request with self generated UUID and RequestTime
func NewOnlineDDL(keyspace string, table string, sql string, strategy DDLStrategy, options string, requestContext string) (*OnlineDDL, error) {
	u, err := createUUID("_")
	if err != nil {
		return nil, err
	}
	return &OnlineDDL{
		Keyspace:       keyspace,
		Table:          table,
		SQL:            sql,
		UUID:           u,
		Strategy:       strategy,
		Options:        options,
		RequestTime:    time.Now().UnixNano(),
		RequestContext: requestContext,
		Status:         OnlineDDLStatusRequested,
	}, nil
}

// RequestTimeSeconds converts request time to seconds (losing nano precision)
func (onlineDDL *OnlineDDL) RequestTimeSeconds() int64 {
	return onlineDDL.RequestTime / int64(time.Second)
}

// JobsKeyspaceShardPath returns job/<keyspace>/<shard>/<uuid>
func (onlineDDL *OnlineDDL) JobsKeyspaceShardPath(shard string) string {
	return MigrationJobsKeyspaceShardPath(onlineDDL.Keyspace, shard)
}

// ToJSON exports this onlineDDL to JSON
func (onlineDDL *OnlineDDL) ToJSON() ([]byte, error) {
	return json.Marshal(onlineDDL)
}

// GetAction extracts the DDL action type from the online DDL statement
func (onlineDDL *OnlineDDL) GetAction() (action sqlparser.DDLAction, err error) {
	stmt, err := sqlparser.Parse(onlineDDL.SQL)
	if err != nil {
		return action, fmt.Errorf("Error parsing statement: SQL=%s, error=%+v", onlineDDL.SQL, err)
	}
	switch stmt := stmt.(type) {
	case sqlparser.DDLStatement:
		return stmt.GetAction(), nil
	}
	return action, fmt.Errorf("Unsupported query type: %s", onlineDDL.SQL)
}

// GetActionStr returns a string representation of the DDL action
func (onlineDDL *OnlineDDL) GetActionStr() (actionStr string, err error) {
	action, err := onlineDDL.GetAction()
	if err != nil {
		return actionStr, err
	}
	switch action {
	case sqlparser.CreateDDLAction:
		return sqlparser.CreateStr, nil
	case sqlparser.AlterDDLAction:
		return sqlparser.AlterStr, nil
	case sqlparser.DropDDLAction:
		return sqlparser.DropStr, nil
	}
	return "", fmt.Errorf("Unsupported online DDL action. SQL=%s", onlineDDL.SQL)
}

// ToString returns a simple string representation of this instance
func (onlineDDL *OnlineDDL) ToString() string {
	return fmt.Sprintf("OnlineDDL: keyspace=%s, table=%s, sql=%s", onlineDDL.Keyspace, onlineDDL.Table, onlineDDL.SQL)
}

// WriteTopo writes this online DDL to given topo connection, based on basePath and and this DDL's UUID
func (onlineDDL *OnlineDDL) WriteTopo(ctx context.Context, conn topo.Conn, basePath string) error {
	if onlineDDL.UUID == "" {
		return fmt.Errorf("onlineDDL UUID not found; keyspace=%s, sql=%s", onlineDDL.Keyspace, onlineDDL.SQL)
	}
	bytes, err := onlineDDL.ToJSON()
	if err != nil {
		return fmt.Errorf("onlineDDL marshall error:%s, keyspace=%s, sql=%s", err.Error(), onlineDDL.Keyspace, onlineDDL.SQL)
	}
	_, err = conn.Create(ctx, fmt.Sprintf("%s/%s", basePath, onlineDDL.UUID), bytes)
	if err != nil {
		return fmt.Errorf("onlineDDL topo create error:%s, keyspace=%s, sql=%s", err.Error(), onlineDDL.Keyspace, onlineDDL.SQL)
	}
	return nil
}

// IsOnlineDDLUUID answers 'true' when the given string is an online-ddl UUID, e.g.:
// a0638f6b_ec7b_11ea_9bf8_000d3a9b8a9a
func IsOnlineDDLUUID(uuid string) bool {
	return onlineDdlUUIDRegexp.MatchString(uuid)
}

// IsOnlineDDLTableName answers 'true' when the given table name _appears to be_ a name
// generated by an online DDL operation; either the name determined by the online DDL Executor, or
// by pt-online-schema-change.
// There is no guarantee that the tables _was indeed_ generated by an online DDL flow.
func IsOnlineDDLTableName(tableName string) bool {
	if onlineDDLGeneratedTableNameRegexp.MatchString(tableName) {
		return true
	}
	if ptOSCGeneratedTableNameRegexp.MatchString(tableName) {
		return true
	}
	return false
}<|MERGE_RESOLUTION|>--- conflicted
+++ resolved
@@ -23,12 +23,7 @@
 	"regexp"
 	"time"
 
-<<<<<<< HEAD
-	"github.com/google/uuid"
-
 	"vitess.io/vitess/go/vt/sqlparser"
-=======
->>>>>>> ec0f8914
 	"vitess.io/vitess/go/vt/topo"
 )
 
