--- conflicted
+++ resolved
@@ -82,7 +82,6 @@
 	}
 }
 
-<<<<<<< HEAD
 func TestGetActionStr(t *testing.T) {
 	tt := []struct {
 		statement string
@@ -115,7 +114,9 @@
 			assert.NoError(t, err)
 			assert.Equal(t, actionStr, ts.actionStr)
 		}
-=======
+	}
+}
+
 func TestIsOnlineDDLTableName(t *testing.T) {
 	names := []string{
 		"_4e5dcf80_354b_11eb_82cd_f875a4d24e90_20201203114014_gho",
@@ -139,6 +140,5 @@
 	}
 	for _, tableName := range irrelevantNames {
 		assert.False(t, IsOnlineDDLTableName(tableName))
->>>>>>> ec0f8914
 	}
 }