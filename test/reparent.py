#!/usr/bin/python

import warnings
# Dropping a table inexplicably produces a warning despite
# the "IF EXISTS" clause. Squelch these warnings.
warnings.simplefilter("ignore")

import logging
import os
import shutil
import signal
from subprocess import PIPE
import time
import unittest

import environment
import utils
import tablet

tablet_62344 = tablet.Tablet(62344)
tablet_62044 = tablet.Tablet(62044)
tablet_41983 = tablet.Tablet(41983)
tablet_31981 = tablet.Tablet(31981)

def setUpModule():
  try:
    environment.topo_server_setup()

    # start mysql instance external to the test
    setup_procs = [
        tablet_62344.init_mysql(),
        tablet_62044.init_mysql(),
        tablet_41983.init_mysql(),
        tablet_31981.init_mysql(),
        ]
    utils.wait_procs(setup_procs)
  except:
    tearDownModule()
    raise

def tearDownModule():
  if utils.options.skip_teardown:
    return

  teardown_procs = [
      tablet_62344.teardown_mysql(),
      tablet_62044.teardown_mysql(),
      tablet_41983.teardown_mysql(),
      tablet_31981.teardown_mysql(),
      ]
  utils.wait_procs(teardown_procs, raise_on_error=False)

  environment.topo_server_teardown()
  utils.kill_sub_processes()
  utils.remove_tmp_files()

  tablet_62344.remove_tree()
  tablet_62044.remove_tree()
  tablet_41983.remove_tree()
  tablet_31981.remove_tree()


class TestReparent(unittest.TestCase):

  def tearDown(self):
    tablet.Tablet.check_vttablet_count()
    environment.topo_server_wipe()
    for t in [tablet_62344, tablet_62044, tablet_41983, tablet_31981]:
      t.reset_replication()
      t.clean_dbs()
    super(TestReparent, self).tearDown()

  def _check_db_addr(self, shard, db_type, expected_port):
    ep = utils.run_vtctl_json(['GetEndPoints', 'test_nj', 'test_keyspace/'+shard, db_type])
    self.assertEqual(len(ep['entries']), 1 , 'Wrong number of entries: %s' % str(ep))
    port = ep['entries'][0]['named_port_map']['_vtocc']
    self.assertEqual(port, expected_port, 'Unexpected port: %u != %u from %s' % (port, expected_port, str(ep)))
    host = ep['entries'][0]['host']
    if not host.startswith(utils.hostname):
      self.fail('Invalid hostname %s was expecting something starting with %s' % (host, utils.hostname))
<<<<<<< HEAD
=======

  def test_master_to_spare_state_change_impossible(self):
    utils.run_vtctl('CreateKeyspace test_keyspace')

    # create the database so vttablets start, as they are serving
    tablet_62344.create_db('vt_test_keyspace')
    tablet_62344.init_tablet('master', 'test_keyspace', '0', start=True, wait_for_start=True)

    utils.run_vtctl('ChangeSlaveType %s spare' % tablet_62344.tablet_alias, expect_fail=True)
    utils.run_vtctl('ChangeSlaveType --force %s spare' % tablet_62344.tablet_alias, expect_fail=True)
    tablet_62344.kill_vttablet()
>>>>>>> 06557fd0

  def test_reparent_down_master(self):
    utils.run_vtctl('CreateKeyspace test_keyspace')

    # create the database so vttablets start, as they are serving
    tablet_62344.create_db('vt_test_keyspace')
    tablet_62044.create_db('vt_test_keyspace')
    tablet_41983.create_db('vt_test_keyspace')
    tablet_31981.create_db('vt_test_keyspace')

    # Start up a master mysql and vttablet
    tablet_62344.init_tablet('master', 'test_keyspace', '0', start=True, wait_for_start=False)

    # Create a few slaves for testing reparenting.
    tablet_62044.init_tablet('replica', 'test_keyspace', '0', start=True, wait_for_start=False)
    tablet_41983.init_tablet('replica', 'test_keyspace', '0', start=True, wait_for_start=False)
    tablet_31981.init_tablet('replica', 'test_keyspace', '0', start=True, wait_for_start=False)

    # wait for all tablets to start
    for t in [tablet_62344, tablet_62044, tablet_41983, tablet_31981]:
      t.wait_for_vttablet_state("SERVING")

    # Recompute the shard layout node - until you do that, it might not be valid.
    utils.run_vtctl('RebuildShardGraph test_keyspace/0')
    utils.validate_topology()

    # Force the slaves to reparent assuming that all the datasets are identical.
    for t in [tablet_62344, tablet_62044, tablet_41983, tablet_31981]:
      t.reset_replication()
    utils.run_vtctl('ReparentShard -force test_keyspace/0 ' + tablet_62344.tablet_alias, auto_log=True)
    utils.validate_topology()

    # Make the master agent and database unavailable.
    tablet_62344.kill_vttablet()
    tablet_62344.shutdown_mysql().wait()

    self._check_db_addr('0', 'master', tablet_62344.port)

    # Perform a reparent operation - the Validate part will try to ping
    # the master and fail somewhat quickly
    stdout, stderr = utils.run_vtctl('-wait-time 5s ReparentShard test_keyspace/0 ' + tablet_62044.tablet_alias, expect_fail=True)
    logging.debug("Failed ReparentShard output:\n" + stderr)
    if 'ValidateShard verification failed' not in stderr:
      self.fail("didn't find the right error strings in failed ReparentShard: " + stderr)

    # Should timeout and fail
    stdout, stderr = utils.run_vtctl('-wait-time 5s ScrapTablet ' + tablet_62344.tablet_alias, expect_fail=True)
    logging.debug("Failed ScrapTablet output:\n" + stderr)
    if 'deadline exceeded' not in stderr:
      self.fail("didn't find the right error strings in failed ScrapTablet: " + stderr)

    # Should interrupt and fail
    args = [environment.binary_path('vtctl'),
            '-log_dir', environment.vtlogroot,
            '-wait-time', '10s']
    args.extend(environment.topo_server_flags())
    args.extend(environment.tablet_manager_protocol_flags())
    args.extend(['ScrapTablet', tablet_62344.tablet_alias])
    sp = utils.run_bg(args, stdout=PIPE, stderr=PIPE)
    # Need time for the process to start before killing it.
    time.sleep(3.0)
    os.kill(sp.pid, signal.SIGINT)
    stdout, stderr = sp.communicate()

    logging.debug("Failed ScrapTablet output:\n" + stderr)
    if 'interrupted' not in stderr:
      self.fail("didn't find the right error strings in failed ScrapTablet: " + stderr)

    # Force the scrap action in zk even though tablet is not accessible.
    tablet_62344.scrap(force=True)

    utils.run_vtctl('ChangeSlaveType -force %s idle' %
                    tablet_62344.tablet_alias, expect_fail=True)

    # Remove pending locks (make this the force option to ReparentShard?)
    if environment.topo_server_implementation == 'zookeeper':
      utils.run_vtctl('PurgeActions /zk/global/vt/keyspaces/test_keyspace/shards/0/action')

    # Re-run reparent operation, this shoud now proceed unimpeded.
    utils.run_vtctl('-wait-time 1m ReparentShard test_keyspace/0 ' + tablet_62044.tablet_alias, auto_log=True)

    utils.validate_topology()
    self._check_db_addr('0', 'master', tablet_62044.port)

    utils.run_vtctl(['ChangeSlaveType', '-force', tablet_62344.tablet_alias, 'idle'])

    idle_tablets, _ = utils.run_vtctl('ListAllTablets test_nj', trap_output=True)
    if '0000062344 <null> <null> idle' not in idle_tablets:
      self.fail('idle tablet not found: %s' % idle_tablets)

    tablet.kill_tablets([tablet_62044, tablet_41983, tablet_31981])

    # so the other tests don't have any surprise
    tablet_62344.start_mysql().wait()

  def test_reparent_graceful_range_based(self):
    shard_id = '0000000000000000-FFFFFFFFFFFFFFFF'
    self._test_reparent_graceful(shard_id)

  def test_reparent_graceful(self):
    shard_id = '0'
    self._test_reparent_graceful(shard_id)

  def _test_reparent_graceful(self, shard_id):
    utils.run_vtctl('CreateKeyspace test_keyspace')

    # create the database so vttablets start, as they are serving
    tablet_62344.create_db('vt_test_keyspace')
    tablet_62044.create_db('vt_test_keyspace')
    tablet_41983.create_db('vt_test_keyspace')
    tablet_31981.create_db('vt_test_keyspace')

    # Start up a master mysql and vttablet
    tablet_62344.init_tablet('master', 'test_keyspace', shard_id, start=True)
    if environment.topo_server_implementation == 'zookeeper':
      shard = utils.run_vtctl_json(['GetShard', 'test_keyspace/'+shard_id])
      self.assertEqual(shard['Cells'], ['test_nj'], 'wrong list of cell in Shard: %s' % str(shard['Cells']))

    # Create a few slaves for testing reparenting.
    tablet_62044.init_tablet('replica', 'test_keyspace', shard_id, start=True, wait_for_start=False)
    tablet_41983.init_tablet('replica', 'test_keyspace', shard_id, start=True, wait_for_start=False)
    tablet_31981.init_tablet('replica', 'test_keyspace', shard_id, start=True, wait_for_start=False)
    for t in [tablet_62044, tablet_41983, tablet_31981]:
      t.wait_for_vttablet_state("SERVING")
    if environment.topo_server_implementation == 'zookeeper':
      shard = utils.run_vtctl_json(['GetShard', 'test_keyspace/'+shard_id])
      self.assertEqual(shard['Cells'], ['test_nj', 'test_ny'], 'wrong list of cell in Shard: %s' % str(shard['Cells']))

    # Recompute the shard layout node - until you do that, it might not be valid.
    utils.run_vtctl('RebuildShardGraph test_keyspace/' + shard_id)
    utils.validate_topology()

    # Force the slaves to reparent assuming that all the datasets are identical.
    for t in [tablet_62344, tablet_62044, tablet_41983, tablet_31981]:
      t.reset_replication()
    utils.pause("force ReparentShard?")
    utils.run_vtctl('ReparentShard -force test_keyspace/%s %s' % (shard_id, tablet_62344.tablet_alias))
    utils.validate_topology(ping_tablets=True)

    self._check_db_addr(shard_id, 'master', tablet_62344.port)

    # Convert two replica to spare. That should leave only one node serving traffic,
    # but still needs to appear in the replication graph.
    utils.run_vtctl(['ChangeSlaveType', tablet_41983.tablet_alias, 'spare'])
    utils.run_vtctl(['ChangeSlaveType', tablet_31981.tablet_alias, 'spare'])
    utils.validate_topology()
    self._check_db_addr(shard_id, 'replica', tablet_62044.port)

    # Run this to make sure it succeeds.
    utils.run_vtctl('ShardReplicationPositions test_keyspace/%s' % shard_id, stdout=utils.devnull)

    # Perform a graceful reparent operation.
    utils.pause("graceful ReparentShard?")
    utils.run_vtctl('ReparentShard test_keyspace/%s %s' % (shard_id, tablet_62044.tablet_alias), auto_log=True)
    utils.validate_topology()

    self._check_db_addr(shard_id, 'master', tablet_62044.port)

    tablet.kill_tablets([tablet_62344, tablet_62044, tablet_41983, tablet_31981])

    # Test address correction.
    new_port = environment.reserve_ports(1)
    tablet_62044.start_vttablet(port=new_port)
    # Wait a moment for address to reregister.
    time.sleep(1.0)

    self._check_db_addr(shard_id, 'master', new_port)

    tablet_62044.kill_vttablet()


  # This is a manual test to check error formatting.
  def _test_reparent_slave_offline(self, shard_id='0'):
    utils.run_vtctl('CreateKeyspace test_keyspace')

    # create the database so vttablets start, as they are serving
    tablet_62344.create_db('vt_test_keyspace')
    tablet_62044.create_db('vt_test_keyspace')
    tablet_41983.create_db('vt_test_keyspace')
    tablet_31981.create_db('vt_test_keyspace')

    # Start up a master mysql and vttablet
    tablet_62344.init_tablet('master', 'test_keyspace', shard_id, start=True, wait_for_start=False)

    # Create a few slaves for testing reparenting.
    tablet_62044.init_tablet('replica', 'test_keyspace', shard_id, start=True, wait_for_start=False)
    tablet_41983.init_tablet('replica', 'test_keyspace', shard_id, start=True, wait_for_start=False)
    tablet_31981.init_tablet('replica', 'test_keyspace', shard_id, start=True, wait_for_start=False)

    # wait for all tablets to start
    for t in [tablet_62344, tablet_62044, tablet_41983, tablet_31981]:
      t.wait_for_vttablet_state("SERVING")

    # Recompute the shard layout node - until you do that, it might not be valid.
    utils.run_vtctl('RebuildShardGraph test_keyspace/' + shard_id)
    utils.validate_topology()

    # Force the slaves to reparent assuming that all the datasets are identical.
    for t in [tablet_62344, tablet_62044, tablet_41983, tablet_31981]:
      t.reset_replication()
    utils.run_vtctl('ReparentShard -force test_keyspace/%s %s' % (shard_id, tablet_62344.tablet_alias))
    utils.validate_topology(ping_tablets=True)

    self._check_db_addr(shard_id, 'master', tablet_62344.port)

    # Kill one tablet so we seem offline
    tablet_31981.kill_vttablet()

    # Perform a graceful reparent operation.
    utils.run_vtctl('ReparentShard test_keyspace/%s %s' % (shard_id, tablet_62044.tablet_alias))

    tablet.kill_tablets([tablet_62344, tablet_62044, tablet_41983])


  # assume a different entity is doing the reparent, and telling us it was done
  def test_reparent_from_outside(self):
    self._test_reparent_from_outside(False)

  def test_reparent_from_outside_brutal(self):
    self._test_reparent_from_outside(True)

  def _test_reparent_from_outside(self, brutal=False):
    utils.run_vtctl('CreateKeyspace test_keyspace')

    # create the database so vttablets start, as they are serving
    for t in [tablet_62344, tablet_62044, tablet_41983, tablet_31981]:
      t.create_db('vt_test_keyspace')

    # Start up a master mysql and vttablet
    tablet_62344.init_tablet('master', 'test_keyspace', '0', start=True, wait_for_start=False)

    # Create a few slaves for testing reparenting.
    tablet_62044.init_tablet('replica', 'test_keyspace', '0', start=True, wait_for_start=False)
    tablet_41983.init_tablet('replica', 'test_keyspace', '0', start=True, wait_for_start=False)
    tablet_31981.init_tablet('replica', 'test_keyspace', '0', start=True, wait_for_start=False)

    # wait for all tablets to start
    for t in [tablet_62344, tablet_62044, tablet_41983, tablet_31981]:
      t.wait_for_vttablet_state("SERVING")

    # Reparent as a starting point
    for t in [tablet_62344, tablet_62044, tablet_41983, tablet_31981]:
      t.reset_replication()
    utils.run_vtctl('ReparentShard -force test_keyspace/0 %s' % tablet_62344.tablet_alias, auto_log=True)

    # now manually reparent 1 out of 2 tablets
    # 62044 will be the new master
    # 31981 won't be re-parented, so it will be busted
    tablet_62044.mquery('', [
        "RESET MASTER",
        "STOP SLAVE",
        "RESET SLAVE",
        "CHANGE MASTER TO MASTER_HOST = ''",
        ])
    new_pos = tablet_62044.mquery('', 'show master status')
    logging.debug("New master position: %s" % str(new_pos))

    # 62344 will now be a slave of 62044
    tablet_62344.mquery('', [
        "RESET MASTER",
        "RESET SLAVE",
        "change master to master_host='%s', master_port=%u, master_log_file='%s', master_log_pos=%u" % (utils.hostname, tablet_62044.mysql_port, new_pos[0][0], new_pos[0][1]),
        'start slave'
        ])

    # 41983 will be a slave of 62044
    tablet_41983.mquery('', [
        'stop slave',
        "change master to master_port=%u, master_log_file='%s', master_log_pos=%u" % (tablet_62044.mysql_port, new_pos[0][0], new_pos[0][1]),
        'start slave'
        ])

    # in brutal mode, we scrap the old master first
    if brutal:
      tablet_62344.scrap(force=True)
      # we have some automated tools that do this too, so it's good to simulate
      if environment.topo_server_implementation == 'zookeeper':
        utils.run(environment.binary_path('zk')+' rm -rf ' + tablet_62344.zk_tablet_path)

    # try to pretend the wrong host is the master, should fail
    stdout, stderr = utils.run_vtctl('ShardExternallyReparented -scrap-stragglers test_keyspace/0 %s' % tablet_41983.tablet_alias, auto_log=True, expect_fail=True)
    if not "new master is a slave" in stderr:
      self.fail('Unexpected error message in output: %v' % stderr)

    # update zk with the new graph
    utils.run_vtctl('ShardExternallyReparented -scrap-stragglers test_keyspace/0 %s' % tablet_62044.tablet_alias, auto_log=True)

    self._test_reparent_from_outside_check(brutal)

    utils.run_vtctl('RebuildReplicationGraph test_nj test_keyspace')

    self._test_reparent_from_outside_check(brutal)

    tablet.kill_tablets([tablet_31981, tablet_62344, tablet_62044, tablet_41983])

  def _test_reparent_from_outside_check(self, brutal):
    if environment.topo_server_implementation != 'zookeeper':
      return
    # make sure the shard replication graph is fine
    shard_replication = utils.run_vtctl_json(['GetShardReplication', 'test_nj',
                                              'test_keyspace/0'])
    hashed_links = {}
    for rl in shard_replication['ReplicationLinks']:
      key = rl['TabletAlias']['Cell'] + "-" + str(rl['TabletAlias']['Uid'])
      value = rl['Parent']['Cell'] + "-" + str(rl['Parent']['Uid'])
      hashed_links[key] = value
    logging.debug("Got replication links: %s", str(hashed_links))
    expected_links = { 'test_nj-41983': 'test_nj-62044' }
    if not brutal:
      expected_links['test_nj-62344'] = 'test_nj-62044'
    self.assertEqual(expected_links, hashed_links, "Got unexpected links: %s != %s" % (str(expected_links), str(hashed_links)))

  _create_vt_insert_test = '''create table vt_insert_test (
  id bigint auto_increment,
  msg varchar(64),
  primary key (id)
  ) Engine=InnoDB'''

  _populate_vt_insert_test = [
      "insert into vt_insert_test (msg) values ('test %s')" % x
      for x in xrange(4)]

  # See if a lag slave can be safely reparent.
  def test_reparent_lag_slave(self, shard_id='0'):
    utils.run_vtctl('CreateKeyspace test_keyspace')

    # create the database so vttablets start, as they are serving
    tablet_62344.create_db('vt_test_keyspace')
    tablet_62044.create_db('vt_test_keyspace')
    tablet_41983.create_db('vt_test_keyspace')
    tablet_31981.create_db('vt_test_keyspace')

    # Start up a master mysql and vttablet
    tablet_62344.init_tablet('master', 'test_keyspace', shard_id, start=True, wait_for_start=False)

    # Create a few slaves for testing reparenting.
    tablet_62044.init_tablet('replica', 'test_keyspace', shard_id, start=True, wait_for_start=False)
    tablet_31981.init_tablet('replica', 'test_keyspace', shard_id, start=True, wait_for_start=False)
    tablet_41983.init_tablet('lag', 'test_keyspace', shard_id, start=True, wait_for_start=False)

    # wait for all tablets to start
    for t in [tablet_62344, tablet_62044, tablet_31981]:
      t.wait_for_vttablet_state("SERVING")
    tablet_41983.wait_for_vttablet_state("NOT_SERVING")

    # Recompute the shard layout node - until you do that, it might not be valid.
    utils.run_vtctl('RebuildShardGraph test_keyspace/' + shard_id)
    utils.validate_topology()

    # Force the slaves to reparent assuming that all the datasets are identical.
    for t in [tablet_62344, tablet_62044, tablet_41983, tablet_31981]:
      t.reset_replication()
    utils.run_vtctl('ReparentShard -force test_keyspace/%s %s' % (shard_id, tablet_62344.tablet_alias))
    utils.validate_topology(ping_tablets=True)

    tablet_62344.create_db('vt_test_keyspace')
    tablet_62344.mquery('vt_test_keyspace', self._create_vt_insert_test)

    tablet_41983.mquery('', 'stop slave')
    for q in self._populate_vt_insert_test:
      tablet_62344.mquery('vt_test_keyspace', q, write=True)

    # Perform a graceful reparent operation.
    utils.run_vtctl('ReparentShard test_keyspace/%s %s' % (shard_id, tablet_62044.tablet_alias))

    tablet_41983.mquery('', 'start slave')
    time.sleep(1)

    utils.pause("check orphan")

    utils.run_vtctl('ReparentTablet %s' % tablet_41983.tablet_alias)

    result = tablet_41983.mquery('vt_test_keyspace', 'select msg from vt_insert_test where id=1')
    if len(result) != 1:
      self.fail('expected 1 row from vt_insert_test: %s' % str(result))

    utils.pause("check lag reparent")

    tablet.kill_tablets([tablet_62344, tablet_62044, tablet_41983, tablet_31981])


if __name__ == '__main__':
  utils.main()<|MERGE_RESOLUTION|>--- conflicted
+++ resolved
@@ -78,8 +78,6 @@
     host = ep['entries'][0]['host']
     if not host.startswith(utils.hostname):
       self.fail('Invalid hostname %s was expecting something starting with %s' % (host, utils.hostname))
-<<<<<<< HEAD
-=======
 
   def test_master_to_spare_state_change_impossible(self):
     utils.run_vtctl('CreateKeyspace test_keyspace')
@@ -91,7 +89,6 @@
     utils.run_vtctl('ChangeSlaveType %s spare' % tablet_62344.tablet_alias, expect_fail=True)
     utils.run_vtctl('ChangeSlaveType --force %s spare' % tablet_62344.tablet_alias, expect_fail=True)
     tablet_62344.kill_vttablet()
->>>>>>> 06557fd0
 
   def test_reparent_down_master(self):
     utils.run_vtctl('CreateKeyspace test_keyspace')
